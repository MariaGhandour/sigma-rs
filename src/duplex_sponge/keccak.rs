//! Keccak-based duplex sponge implementation
//!
//! This module implements a duplex sponge construction using the Keccak-f[1600] permutation.
//! It is designed to match test vectors from the original Sage implementation.

use crate::duplex_sponge::DuplexSpongeInterface;
use zerocopy::IntoBytes;

const RATE: usize = 136;
const LENGTH: usize = 136 + 64;

/// Low-level Keccak-f[1600] state representation.
#[derive(Clone, Default)]
pub struct KeccakPermutationState([u64; LENGTH / 8]);

impl KeccakPermutationState {
    pub fn new(iv: [u8; 32]) -> Self {
        let mut state = Self::default();
        state.as_mut()[RATE..RATE + 32].copy_from_slice(&iv);
        state
    }

    pub fn permute(&mut self) {
        keccak::f1600(&mut self.0);
    }
}

impl AsRef<[u8]> for KeccakPermutationState {
    fn as_ref(&self) -> &[u8] {
        self.0.as_bytes()
    }
}

impl AsMut<[u8]> for KeccakPermutationState {
    fn as_mut(&mut self) -> &mut [u8] {
        self.0.as_mut_bytes()
    }
}

/// Duplex sponge construction using Keccak-f[1600].
#[derive(Clone)]
pub struct KeccakDuplexSponge {
    state: KeccakPermutationState,
    absorb_index: usize,
    squeeze_index: usize,
}

impl KeccakDuplexSponge {
    pub fn new(iv: [u8; 32]) -> Self {
        let state = KeccakPermutationState::new(iv);
        KeccakDuplexSponge {
            state,
            absorb_index: 0,
            squeeze_index: RATE,
        }
    }
}

impl DuplexSpongeInterface for KeccakDuplexSponge {
    fn new(iv: [u8; 32]) -> Self {
        KeccakDuplexSponge::new(iv)
    }

    fn absorb(&mut self, mut input: &[u8]) {
        self.squeeze_index = RATE;

        while !input.is_empty() {
<<<<<<< HEAD
            if self.absorb_index < self.rate {
                self.state.state[self.absorb_index] = input[0];
                self.absorb_index += 1;
                input = &input[1..];
            } else {
                self.state.permute();
                self.absorb_index = 0;
            }
=======
            if self.absorb_index == RATE {
                self.state.permute();
                self.absorb_index = 0;
            }

            let chunk_size = usize::min(RATE - self.absorb_index, input.len());
            let dest = &mut self.state.as_mut()[self.absorb_index..self.absorb_index + chunk_size];
            dest.copy_from_slice(&input[..chunk_size]);
            self.absorb_index += chunk_size;
            input = &input[chunk_size..];
>>>>>>> d1b8902a
        }
    }

    fn squeeze(&mut self, mut length: usize) -> Vec<u8> {
        self.absorb_index = RATE;

        let mut output = Vec::new();
        while length != 0 {
            if self.squeeze_index == RATE {
                self.state.permute();
                self.squeeze_index = 0;
            }

            let chunk_size = usize::min(RATE - self.squeeze_index, length);
            output.extend_from_slice(
                &self.state.as_mut()[self.squeeze_index..self.squeeze_index + chunk_size],
            );
            self.squeeze_index += chunk_size;
            length -= chunk_size;
        }

        output
    }
}

#[cfg(test)]
mod tests {
    use super::*;
    use crate::duplex_sponge::DuplexSpongeInterface;

    #[test]
    fn test_keccak_duplex_sponge() {
        let mut sponge = KeccakDuplexSponge::new([0u8; 32]);

        let input = b"Hello, World!";
        sponge.absorb(input);
        let output = sponge.squeeze(64);

        assert_eq!(output, hex::decode("30b74a98221dd643d0814095c212d663a67945c6a582ef8f71bd2a14607ebade3f16e5975ad13d313d9aa0aa97ad29f7df5cff249fa633d3a7ac70d8587bec90").unwrap());
    }
}<|MERGE_RESOLUTION|>--- conflicted
+++ resolved
@@ -65,16 +65,6 @@
         self.squeeze_index = RATE;
 
         while !input.is_empty() {
-<<<<<<< HEAD
-            if self.absorb_index < self.rate {
-                self.state.state[self.absorb_index] = input[0];
-                self.absorb_index += 1;
-                input = &input[1..];
-            } else {
-                self.state.permute();
-                self.absorb_index = 0;
-            }
-=======
             if self.absorb_index == RATE {
                 self.state.permute();
                 self.absorb_index = 0;
@@ -85,7 +75,6 @@
             dest.copy_from_slice(&input[..chunk_size]);
             self.absorb_index += chunk_size;
             input = &input[chunk_size..];
->>>>>>> d1b8902a
         }
     }
 
