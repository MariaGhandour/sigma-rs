[package]
name = "sigma-rs"
version = "0.1.0"
authors = [
    "Nugzari Uzoevi <nougzarm@icloud.com>",
    "Michele Orrù <m@orru.net>",
    "Lénaïck Gouriou <lg@leanear.io>"
]
edition = "2021"
license = "CC0-1.0"
readme = "README.md"
repository = "https://github.com/mmaker/sigma-rs"
documentation = "https://mmaker.github.io/sigma-rs/"
categories = ["cryptography"]
keywords = ["cryptography", "zero-knowledge", "NIZK",
"sigma protocols"]
description = "A toolkit for auto-generated implementations of Σ-protocols"
exclude = [
    ".gitignore"
]

[dependencies]
bls12_381 = "0.8.0"
ff = { version = "0.13", features = ["derive"] }
group = "0.13.0"
num-bigint = "0.4.6"
num-traits = "0.2.19"
rand = "0.8.5"
sha3 = "0.10.8"
thiserror = "1"
<<<<<<< HEAD
tiny-keccak = { version = "2.0.2", features = ["fips202"] }
spongefish = { path = "../spongefish/spongefish" }
=======
keccak = "0.1.5"
zerocopy = "0.8"
zeroize = "1.8.1"
>>>>>>> d1b8902a

[dev-dependencies]
bls12_381 = "0.8.0"
curve25519-dalek = { version = "4", default-features = false, features = ["serde", "rand_core", "alloc", "digest", "precomputed-tables", "group"] }
hex = "0.4"
json = "0.12.4"
sha2 = "0.10"
subtle = "2.6.1"
spongefish = { path = "./spongefish/spongefish" }

[profile.dev]
# Makes tests run much faster at the cost of slightly longer builds and worse debug info.
opt-level = 1
<|MERGE_RESOLUTION|>--- conflicted
+++ resolved
@@ -28,14 +28,9 @@
 rand = "0.8.5"
 sha3 = "0.10.8"
 thiserror = "1"
-<<<<<<< HEAD
-tiny-keccak = { version = "2.0.2", features = ["fips202"] }
-spongefish = { path = "../spongefish/spongefish" }
-=======
 keccak = "0.1.5"
 zerocopy = "0.8"
 zeroize = "1.8.1"
->>>>>>> d1b8902a
 
 [dev-dependencies]
 bls12_381 = "0.8.0"
